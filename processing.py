#!/usr/bin/env python

"""
Read fastq files
create per-sample (sub)folder tree
run gene fusion predictions
start data collection
during all steps, perform slurm scheduling and process monitoring

@author: Tron (PASO), BNT (URLA)
@version: 20190118
"""

from argparse import ArgumentParser
from configparser import ConfigParser
import json
import os
import os.path
from shutil import copy
import sys
import time


import misc.queueing as Queueing
from misc.samples import SamplesDB
from misc.logger import Logger
import misc.io_methods as IOMethods
from misc.versioncontrol import VersCont
#import config as cfg

# pylint: disable=line-too-long
#         yes they are partially, but I do not consider this to be relevant here


class Processing(object):
    """Run, monitor and schedule fastq processing for fusion gene prediction"""
    def __init__(self, cmd, input_paths, working_dir, cfg_file, jobname_suffix):
        """Parameter initiation and work folder creation. Start of progress logging."""
        self.working_dir = os.path.abspath(working_dir)
        self.logger = Logger(os.path.join(self.working_dir, "easyfuse_processing.log"))
        IOMethods.create_folder(self.working_dir, self.logger)

        self.logger.info("Starting easyfuse: CMD - {}".format(cmd))
        self.input_paths = [os.path.abspath(file) for file in input_paths]
        self.samples = SamplesDB(os.path.join(self.working_dir, "samples.db"))


        self.cfg = None

        if not cfg_file:
            cfg_file = os.path.join(os.path.dirname(os.path.realpath(__file__)), "config.ini")

        self.cfg_file = cfg_file

        if cfg_file.endswith("ini"):
            self.cfg = ConfigParser()
            self.cfg.read(cfg_file)
        elif cfg_file.ednwith("json"):
            with open(cfg_file) as config_file:
                self.cfg = json.load(config_file)

        copy(cfg_file, working_dir)

        print(self.cfg)

        self.jobname_suffix = None
        if jobname_suffix:
            self.jobname_suffix = jobname_suffix

    # The run method simply greps and organises fastq input files.
    # Fastq pairs (single end input is currently not supported) are then send to "execute_pipeline"
    def run(self, tool_num_cutoff):
        """General parameter setting, identification of fastq files and initiation of processing"""
        self.logger.info("Pipeline Version: {}".format(self.cfg["general"]["version"]))
        # Checking dependencies
        #VersCont(os.path.join(cfg.module_dir, "dependency_versions.txt")).get_and_print_tool_versions()
        #self.cfg.run_self_test()
        # urla: organism is currently not used for anything, however, this might change; is mouse processing relevant at some point?
        ref_genome = self.cfg["general"]["ref_genome_build"]
        ref_trans = self.cfg["general"]["ref_trans_version"]

        self.logger.info("Reference Genome: {0}, Reference Transcriptome: {1}".format(ref_genome, ref_trans))
 #       if self.overwrite:
 #           self.logger.info("#############################################################################")
 #           self.logger.info("")
 #           self.logger.info("Overwrite flag is set => all previously existing results may be overwritten!")
 #           self.logger.info("")
 #           self.logger.info("#############################################################################")


        sample_list = []
        # get fastq files
        left, right, sample_id = IOMethods.get_fastq_files(self.input_paths, self.logger)
        sample_list = sample_id
        for i, _ in enumerate(left):
            if len(left) == len(right):
                self.logger.info("Processing Sample ID: {} (paired end)".format(sample_id[i]))
                self.logger.info("Sample 1: {}".format(left[i]))
                self.logger.info("Sample 2: {}".format(right[i]))
                self.execute_pipeline(left[i], right[i], sample_id[i], ref_genome, ref_trans, tool_num_cutoff)

        
        # summarize all data if selected
        if "Summary" in self.cfg["general"]["tools"].split(","):
            #dependency = [Queueing.get_jobs_by_name("Fetchdata-{}".format(sample)) for sample in sample_list]
            # urla - note: would be happy to get the dependencies with a stacked LC, but is atm to complicated for me ^^
            dependency = []
            for sample in sample_list:
                dependency.extend(Queueing.get_jobs_by_name("Fetchdata-{}".format(sample), self.cfg["general"]["queueing_system"]))
            modelling_string = ""
            if self.cfg["other_files"]["easyfuse_model"]:
                modelling_string = " --model_predictions"
            cmd_summarize = "python {0} --input {1}{2}".format(os.path.join(self.cfg["general"]["module_dir"], "summarize_data.py"), self.working_dir, modelling_string)
            self.logger.debug("Submitting slurm job: CMD - {0}; PATH - {1}; DEPS - {2}".format(cmd_summarize, self.working_dir, dependency))
            cpu, mem = self.cfg["resources"]["summary"].split(",")
            #mem = self.cfg["resources"]["summary"].split(",")[1]
            self.submit_job("-".join([self.cfg["general"]["pipeline_name"], "Summary", str(int(round(time.time())))]), cmd_summarize, cpu, mem, self.working_dir, dependency, self.cfg["general"]["receiver"])

    # Per sample, define input parameters and execution commands, create a folder tree and submit runs to slurm
    def execute_pipeline(self, fq1, fq2, sample_id, ref_genome, ref_trans, tool_num_cutoff):
        """Create sample specific subfolder structure and run tools on fastq files"""
        self.samples.add_sample(sample_id, "NA", fq1, fq2)

        refs = self.cfg["references"]

        # Genome/Gene references to use
        genome_sizes_path = refs["genome_sizes"]
        genome_chrs_path = refs["genome_fastadir"]
        genes_fasta_path = refs["genes_fasta"]
        genes_gtf_path = refs["genes_gtf"]

        # Path' to specific indices
        indices = self.cfg["indices"]
        other_files = self.cfg["other_files"]

        bowtie_index_path = indices["bowtie"]
        star_index_path = indices["star"]
#        kallisto_index_path = indices["kallisto"]
#        pizzly_cache_path = "{}.pizzlyCache.txt".format(genes_gtf_path)
        starfusion_index_path = indices["starfusion"]
        fusioncatcher_index_path = indices["fusioncatcher"]
        infusion_cfg_path = other_files["infusion_cfg"]
#        starchip_param_path = other_files["starchip_param"]

        # Output results folder creation - currently included:
        # 1) Gene/Isoform expression: kallisto, star
        # 2) Fusion prediction: mapsplice, pizzly, fusioncatcher, star-fusion, starchip, infusion
        output_results_path = os.path.join(self.working_dir, "Sample_{}".format(sample_id))
        qc_path = os.path.join(output_results_path, "qc")
        skewer_path = os.path.join(qc_path, "skewer")
        qc_table_path = os.path.join(qc_path, "qc_table.txt")
        overrepresented_path = os.path.join(qc_path, "overrepresented.fa")
        filtered_reads_path = os.path.join(output_results_path, "filtered_reads")
        expression_path = os.path.join(output_results_path, "expression")
#        kallisto_path = os.path.join(expression_path, "kallisto")
        star_path = os.path.join(expression_path, "star")
        fusion_path = os.path.join(output_results_path, "fusion")
        mapsplice_path = os.path.join(fusion_path, "mapsplice")
        pizzly_path = os.path.join(fusion_path, "pizzly")
        fusioncatcher_path = os.path.join(fusion_path, "fusioncatcher")
        starfusion_path = os.path.join(fusion_path, "starfusion")
        starchip_path = os.path.join(fusion_path, "starchip")
        infusion_path = os.path.join(fusion_path, "infusion")
        soapfuse_path = os.path.join(fusion_path, "soapfuse")
        fetchdata_path = os.path.join(self.working_dir, "Sample_{}".format(sample_id), "fetchdata")
        fastqc_1 = os.path.join(qc_path, os.path.basename(fq1).rstrip(".fastq.gz") + "_fastqc", "fastqc_data.txt")
        fastqc_2 = os.path.join(qc_path, os.path.basename(fq2).rstrip(".fastq.gz") + "_fastqc", "fastqc_data.txt")


        for folder in [
                output_results_path, 
                qc_path, 
                skewer_path, 
                filtered_reads_path,
                expression_path, 
#                kallisto_path, 
                star_path,
                fusion_path, 
                mapsplice_path, 
#                pizzly_path, 
                fusioncatcher_path, 
                starfusion_path, 
#                starchip_path, 
                infusion_path, 
                soapfuse_path,
                fetchdata_path
            ]:
            IOMethods.create_folder(folder, self.logger)

        # get a list of tools from the samples.db file that have been run previously on this sample
        state_tools = self.samples.get_tool_list_from_state(sample_id)
        # get a list of tools from the config file which shall be run on this sample
        tools = self.cfg["general"]["tools"].split(",")
        cmds = self.cfg["commands"]
        module_dir = self.cfg["general"]["module_dir"]
        # Define cmd strings for each program
        # urla: mapsplice requires gunzip'd read files and process substitutions don't seem to work in slurm scripts...
        #       process substitution do somehow not work from this script - c/p the command line to the terminal, however, works w/o issues?!
        cmd_fastqc = "{0} --nogroup --extract -t 6 -o {1} {2} {3}".format(cmds["fastqc"], qc_path, fq1, fq2)
        cmd_qc_parser = "{0} -i {1} {2} -o {3}".format(os.path.join(module_dir, "misc", "qc_parser.py"), fastqc_1, fastqc_2, qc_table_path)
        cmd_skewer = "{0} -q {1} -i {2} {3} -o {4}".format(os.path.join(module_dir, "tool_wrapper", "skewer_wrapper.py"), qc_table_path, fq1, fq2, skewer_path)

        fq0 = ""
        if "QC" in tools:
            fq0 = os.path.join(skewer_path, "out_file-trimmed.fastq.gz")
            fq1 = os.path.join(skewer_path, "out_file-trimmed-pair1.fastq.gz")
            fq2 = os.path.join(skewer_path, "out_file-trimmed-pair2.fastq.gz")
        else:
            qc_table_path = "None"

        # (0) Readfilter
        cmd_star_filter = "{0} --genomeDir {1} --outFileNamePrefix {2}_ --readFilesCommand zcat --readFilesIn {3} {4} --outFilterMultimapNmax 100 --outSAMmultNmax 1 --chimSegmentMin 10 --chimJunctionOverhangMin 10 --alignSJDBoverhangMin 10 --alignMatesGapMax {5} --alignIntronMax {5} --chimSegmentReadGapMax 3 --alignSJstitchMismatchNmax 5 -1 5 5 --seedSearchStartLmax 20 --winAnchorMultimapNmax 50 --outSAMtype BAM Unsorted --chimOutType Junctions WithinBAM --outSAMunmapped Within KeepPairs --runThreadN waiting_for_cpu_number".format(cmds["star"], star_index_path, os.path.join(filtered_reads_path, sample_id), fq1, fq2, self.cfg["general"]["max_dist_proper_pair"])
        cmd_read_filter = "{0} --input {1}_Aligned.out.bam --output {1}_Aligned.out.filtered.bam".format(os.path.join(module_dir, "fusionreadfilter.py"), os.path.join(filtered_reads_path, sample_id))
        # re-define fastq's if filtering is on (default)
        fq0 = ""
        if "Readfilter" in tools:
            fq0 = os.path.join(filtered_reads_path, os.path.basename(fq1).replace("R1", "R0").replace(".fastq.gz", "_filtered_singles.fastq.gz"))
            fq1 = os.path.join(filtered_reads_path, os.path.basename(fq1).replace(".fastq.gz", "_filtered.fastq.gz"))
            fq2 = os.path.join(filtered_reads_path, os.path.basename(fq2).replace(".fastq.gz", "_filtered.fastq.gz"))

        cmd_bam_to_fastq = "{0} fastq -0 {1} -1 {2} -2 {3} --threads waiting_for_cpu_number {4}_Aligned.out.filtered.bam".format(cmds["samtools"], fq0, fq1, fq2, os.path.join(filtered_reads_path, sample_id))
        # (1) Kallisto expression quantification (required for pizzly)
#        cmd_kallisto = "{0} quant --threads waiting_for_cpu_number --genomebam --gtf {1} --chromosomes {2} --index {3} --fusion --output-dir waiting_for_output_string {4} {5}".format(cmds["kallisto"], genes_gtf_path, genome_sizes_path, kallisto_index_path, fq1, fq2)
        # (2) Star expression quantification (required for starfusion and starchip)
        cmd_star = "{0} --genomeDir {1} --outFileNamePrefix waiting_for_output_string --runThreadN waiting_for_cpu_number --runMode alignReads --readFilesIn {2} {3} --readFilesCommand zcat --chimSegmentMin 10 --chimJunctionOverhangMin 10 --alignSJDBoverhangMin 10 --alignMatesGapMax {4} --alignIntronMax {4} --chimSegmentReadGapMax 3 --alignSJstitchMismatchNmax 5 -1 5 5 --seedSearchStartLmax 20 --winAnchorMultimapNmax 50 --outSAMtype BAM SortedByCoordinate --chimOutType Junctions SeparateSAMold --chimOutJunctionFormat 1".format(cmds["star"], star_index_path, fq1, fq2, self.cfg["general"]["max_dist_proper_pair"])
        # (3) Mapslice
        # urla: the "keep" parameter requires gunzip >= 1.6
        cmd_extr_fastq1 = "gunzip --keep {0}".format(fq1)
        cmd_extr_fastq2 = "gunzip --keep {0}".format(fq2)
        # Added python interpreter to circumvent external hardcoded shell script
        cmd_mapsplice = "{0} --chromosome-dir {1} -x {2} -1 {3} -2 {4} --threads waiting_for_cpu_number --output {5} --qual-scale phred33 --bam --seglen 20 --min-map-len 40 --gene-gtf {6} --fusion".format(cmds["mapsplice"], genome_chrs_path, bowtie_index_path, fq1[:-3], fq2[:-3], mapsplice_path, genes_gtf_path)
        # (4) Fusiocatcher
        cmd_fusioncatcher = "{0} --input {1} --data {2} --output {3} -p waiting_for_cpu_number".format(cmds["fusioncatcher"], ",".join([fq1, fq2]), fusioncatcher_index_path, fusioncatcher_path)
        # star-fusion and star-chip can be run upon a previous star run (this MUST NOT be the star_filter run, but the star_expression run)
        # (5)
        cmd_starfusion = "{0} --chimeric_junction {1} --genome_lib_dir {2} --CPU waiting_for_cpu_number --output_dir {3}".format(cmds["starfusion"], "{}_Chimeric.out.junction".format(os.path.join(star_path, sample_id)), starfusion_index_path, starfusion_path)
        # (7)
#        cmd_starchip = "{0} {1} {2} {3}".format(cmds["starchip"], os.path.join(starchip_path, "starchip"), "{}_Chimeric.out.junction".format(os.path.join(star_path, sample_id)), starchip_param_path)
        # (6) Pizzly
#        cmd_pizzly = "{0} -k 29 --gtf {1} --cache {2} --fasta {3} --output {4} {5}".format(cmds["pizzly"], genes_gtf_path, pizzly_cache_path, genes_fasta_path, os.path.join(pizzly_path, "kallizzy"), os.path.join(kallisto_path, "fusion.txt"))
#        cmd_pizzly2 = "{0} {1} {2}".format(cmds["pizzly_cmd2"], "{}.json".format(os.path.join(pizzly_path, "kallizzy")), "{}.json.txt".format(os.path.join(pizzly_path, "kallizzy")))
        # (8) Infusion
        cmd_infusion = "{0} -1 {1} -2 {2} --skip-finished --min-unique-alignment-rate 0 --min-unique-split-reads 0 --allow-non-coding --out-dir {3} {4}".format(cmds["infusion"], fq1, fq2, infusion_path, infusion_cfg_path)
        # (x) Soapfuse
        cmd_soapfuse = "{0} -q {1} -i {2} -o {3}".format(os.path.join(module_dir, "tool_wrapper", "soapfuse_wrapper.py"), qc_table_path, " ".join([fq1, fq2]), soapfuse_path)
        # (9) Data collection
        cmd_fetchdata = "{0} -i {1} -o {2} -s {3} -c {4} --fq1 {5} --fq2 {6} --fusion_support {7}".format(os.path.join(module_dir, "fetchdata.py"), output_results_path, fetchdata_path, sample_id, self.cfg_file, fq1, fq2, tool_num_cutoff)
        # (10) De novo assembly of fusion transcripts
        # urla: This is currently still under active development and has not been tested thoroughly
#        cmd_denovoassembly = "{0} -i waiting_for_gene_list_input -b {1}_Aligned.out.bam -g {2} -t {3} -o waiting_for_assembly_out_dir".format(os.path.join(module_dir, "denovoassembly.py"), os.path.join(filtered_reads_path, sample_id), ref_genome, ref_trans)
        # (X) Sample monitoring
        cmd_samples = "{0} --db_path={1} --sample_id={2} --action=append_state --tool=".format(os.path.join(module_dir, "misc", "samples.py"), self.samples.db_path, sample_id)

        # set final lists of executable tools and path
        exe_tools = [
            "QC", #0
            "Readfilter", #1
#            "Kallisto", #2
            "Star", #3
            "Mapsplice", #4
            "Fusioncatcher", #5
            "Starfusion", #6
#            "Pizzly", #7
#            "Starchip", #8
            "Infusion", #9
            "Soapfuse", #10
            "Fetchdata" #11
#            "Assembly" #12
            ]
        exe_cmds = [
            " && ".join([cmd_fastqc, cmd_qc_parser, cmd_skewer]), #0
            " && ".join([cmd_star_filter, cmd_read_filter, cmd_bam_to_fastq]), #1
#            cmd_kallisto, #2
            cmd_star, #3
            " && ".join([cmd_extr_fastq1, cmd_extr_fastq2, cmd_mapsplice]), #4
            cmd_fusioncatcher, #5
            cmd_starfusion, #6
#            " && ".join([cmd_pizzly, cmd_pizzly2]), #7
#            cmd_starchip, #8
            cmd_infusion, #9
            cmd_soapfuse, #10
            cmd_fetchdata #11
#            cmd_denovoassembly #12
            ]
        exe_path = [
            qc_path, #0
            filtered_reads_path, #1
#            kallisto_path, #2
            star_path, #3
            mapsplice_path, #4
            fusioncatcher_path, #5
            starfusion_path, #6
#            pizzly_path, #7
#            starchip_path, #8
            infusion_path, #9
            soapfuse_path, #10
            fetchdata_path #11
#            "" #12
            ]

        # create and submit slurm job if the tool is requested and hasn't been run before
        for i, tool in enumerate(exe_tools, 0):
            if tool in tools:
                dependency = []
                # check dependencies of the pipeline.
                # Besides tool dependencies (Pizzly -> Kallisto, Starfusion/Starchip -> Star), read filtering is mandatory
                # Processing will be skipped if a certain dependency was not found (either pre-processed data of the configs tool string are checked)
                if tool in state_tools:
                    # urla: the primary idea behind this flag is to allow multiple fetchdata executions during processing
                    #       nevertheless, re-processing of the same data with a newer version of a tool will also be straightforward (but overwriting previous results, of course)
#                    if self.overwrite:
#                        self.logger.info("Executing {0} although it looks like a previous run finished successfully. Results in {1} may be overwritten".format(tool, exe_path[i]))
#                    else:
                    self.logger.info("Skipping {0} as it looks like a previous run finished successfully. Results should be in {1}".format(tool, exe_path[i]))
                    continue
                else:
                    if tool == "Readfilter" and "Readfilter" not in tools:
                        self.logger.error(
                                """Error 99: Sample {} will be skipped due to missing read filtering.\n
                                Read filtering is currently a mandatory step for the processing.\n
                                Because you haven't run it before for this sample, you have to include \"Readfilter\" in the tool selection in your config.\n
                                """.format(sample_id))
                        print("Error 99: Sample {} will be skipped due to missing read filtering.".format(sample_id))
                        return 0
                    elif tool == "Pizzly" and "Kallisto" not in tools:
                        self.logger.error(
                                """Error 99: Running {0} for Sample {1} will be skipped due to a missing dependency.\n
                                Pizzly builds on Kallisto and it is therefore mandatory to run this first.\n
                                Because you haven't run it before for this sample, you have to include \"Kallisto\" in the tool selection in your config.\n
                                """.format(sample_id))
                        print("Error 99: Running {0} for Sample {1} will be skipped due to a missing dependency.".format(tool, sample_id))
                        continue
                    elif (tool == "Starfusion" or tool == "Starchip") and "Star" not in tools:
                        self.logger.error(
                                """Error 99: Running {0} for Sample {1} will be skipped due to a missing dependency.\n
                                {0} builds on Star and it is therefore mandatory to run this first.\n
                                Because you haven't run it before for this sample, you have to include \"Star\" in the tool selection in your config.\n
                                """.format(sample_id))
                        print("Error 99: Running {0} for Sample {1} will be skipped due to a missing dependency.".format(tool, sample_id))
                        continue

                # prepare slurm jobs: get ressources, create uid, set output path and check dependencies
                self.logger.debug("Submitting {} run to slurm".format(tool))
                cpu = self.cfg["resources"][tool.lower()].split(",")[0]
                mem = self.cfg["resources"][tool.lower()].split(",")[1]
                uid = "-".join([self.cfg["general"]["pipeline_name"], tool, sample_id])
                if tool == "Star":
                    exe_cmds[i] = exe_cmds[i].replace("waiting_for_output_string", "{}_".format(os.path.join(exe_path[i], sample_id))).replace("waiting_for_cpu_number", str(cpu))
                else:
                    exe_cmds[i] = exe_cmds[i].replace("waiting_for_output_string", exe_path[i]).replace("waiting_for_cpu_number", str(cpu))
                cmd = " && ".join([exe_cmds[i], cmd_samples + tool])
                # Managing slurm dependencies
                que_sys = self.cfg["general"]["queueing_system"]
                if tool == "Pizzly":
                    dependency = Queueing.get_jobs_by_name("Kallisto-{0}".format(sample_id), que_sys)
                elif tool == "Starfusion" or tool == "Starchip":
                    dependency = Queueing.get_jobs_by_name("Star-{0}".format(sample_id), que_sys)
                elif tool == "Fetchdata":
                    dependency = Queueing.get_jobs_by_name(sample_id, que_sys)
                elif tool == "Assembly":
                    dependency = Queueing.get_jobs_by_name("Fetchdata-{0}".format(sample_id), que_sys)
                elif tool == "ReadFilter":
                    dependency = Queueing.get_jobs_by_name("QC-{0}".format(sample_id), que_sys)
                dependency.extend(Queueing.get_jobs_by_name("Readfilter-{0}".format(sample_id), que_sys))
                dependency.extend(Queueing.get_jobs_by_name("QC-{0}".format(sample_id), que_sys))
                self.logger.debug("Submitting slurm job: CMD - {0}; PATH - {1}; DEPS - {2}".format(cmd, exe_path[i], dependency))
                self.submit_job(uid, cmd, cpu, mem, exe_path[i], dependency, "")
            else:
                self.logger.info("Skipping {0} as it is not selected for execution (Selected are: {1})".format(tool, tools))

    def submit_job(self, uid, cmd, cores, mem_usage, output_results_folder, dependencies, mail):
        """Submit job to slurm scheduling"""
        que_sys = self.cfg["general"]["queueing_system"]
        already_running = Queueing.get_jobs_by_name(uid, que_sys)
        if not already_running:
            # urla: for compatibility reasons (and to be independent of shell commands), concatenated commands are splitted again,
            #       dependencies within the splitted groups updated and everything submitted sequentially to the queueing system
            module_file = os.path.join(self.cfg["general"]["module_dir"], "build_env.sh")

            for i, cmd_split in enumerate(cmd.split(" && ")):
                if not que_sys in ["slurm", "pbs"]:
                    cmd_split = cmd_split.split(" ")
                dependencies.extend(Queueing.get_jobs_by_name("{0}_CMD{1}".format(uid, i - 1), que_sys))
                if self.jobname_suffix:
                    Queueing.submit("{0}_CMD{1}-{2}".format(uid, i, self.jobname_suffix), cmd_split, cores, mem_usage, output_results_folder, dependencies, self.cfg["general"]["partition"], self.cfg["general"]["user"], self.cfg["general"]["time_limit"], mail, module_file, que_sys)
                else:
                    Queueing.submit("{0}_CMD{1}".format(uid, i), cmd_split, cores, mem_usage, output_results_folder, dependencies, self.cfg["general"]["partition"], self.cfg["general"]["user"], self.cfg["general"]["time_limit"], mail, module_file, que_sys)
                time.sleep(0.5)
        else:
            self.logger.error("A job with this application/sample combination is currently running. Skipping {} in order to avoid unintended data loss.".format(uid))

def main():
    """Parse command line arguments and start script"""
    parser = ArgumentParser(prog='EasyFuse', description='Run EasyFuse pipeline')
    # required arguments
    parser.add_argument('-i', '--input', dest='input_paths', nargs='+', help='Specify full path of the fastq folder to process.', required=True)
    parser.add_argument('-o', '--output-folder', dest='output_folder', help='Specify full path of the folder to save the results into.', required=True)
    # optional arguments
    parser.add_argument('-c', '--config-file', dest='config_file', help='Specify alternative config file to use for your analysis')
    parser.add_argument('--tool_support', dest='tool_support', help='The number of tools which are required to support a fusion event.', default="1")
<<<<<<< HEAD
    parser.add_argument('-p', '--jobname_suffix', dest='jobname_suffix', help='Specify a jobname suffix for running jobs on a queueing system', default='')
    parser.add_argument('--version', dest='version', help='Get version info')
    args = parser.parse_args()

    # if version is request, print it and exit
    if args.version:
        print(self.cfg["general"]["version"])
        sys.exit(0)

    script_call = "python {} -i {} -o {} -p {}".format(os.path.realpath(__file__), " ".join([os.path.abspath(x) for x in args.input_paths]), os.path.abspath(args.output_folder), args.jobname_suffix)
=======
    args = parser.parse_args()

    script_call = "python {} -i {} -o {}".format(os.path.realpath(__file__), " ".join([os.path.abspath(x) for x in args.input_paths]), os.path.abspath(args.output_folder))
>>>>>>> 990962af

    proc = Processing(script_call, args.input_paths, args.output_folder, args.config_file, args.jobname_suffix)
    proc.run(args.tool_support)

    with open(os.path.join(args.output_folder, "process.sh"), "w") as outf:
        outf.write("#!/bin/sh\n\n{}".format(script_call))

if __name__ == '__main__':
    main()<|MERGE_RESOLUTION|>--- conflicted
+++ resolved
@@ -26,7 +26,6 @@
 from misc.logger import Logger
 import misc.io_methods as IOMethods
 from misc.versioncontrol import VersCont
-#import config as cfg
 
 # pylint: disable=line-too-long
 #         yes they are partially, but I do not consider this to be relevant here
@@ -398,7 +397,6 @@
     # optional arguments
     parser.add_argument('-c', '--config-file', dest='config_file', help='Specify alternative config file to use for your analysis')
     parser.add_argument('--tool_support', dest='tool_support', help='The number of tools which are required to support a fusion event.', default="1")
-<<<<<<< HEAD
     parser.add_argument('-p', '--jobname_suffix', dest='jobname_suffix', help='Specify a jobname suffix for running jobs on a queueing system', default='')
     parser.add_argument('--version', dest='version', help='Get version info')
     args = parser.parse_args()
@@ -408,12 +406,11 @@
         print(self.cfg["general"]["version"])
         sys.exit(0)
 
-    script_call = "python {} -i {} -o {} -p {}".format(os.path.realpath(__file__), " ".join([os.path.abspath(x) for x in args.input_paths]), os.path.abspath(args.output_folder), args.jobname_suffix)
-=======
-    args = parser.parse_args()
-
-    script_call = "python {} -i {} -o {}".format(os.path.realpath(__file__), " ".join([os.path.abspath(x) for x in args.input_paths]), os.path.abspath(args.output_folder))
->>>>>>> 990962af
+    jobname_suffix = ""
+    if args.jobname_suffix:
+        jobname_suffix = " -p {}".format(args.jobname_suffix)
+
+    script_call = "python {} -i {} -o {}{}".format(os.path.realpath(__file__), " ".join([os.path.abspath(x) for x in args.input_paths]), os.path.abspath(args.output_folder), jobname_suffix)
 
     proc = Processing(script_call, args.input_paths, args.output_folder, args.config_file, args.jobname_suffix)
     proc.run(args.tool_support)
