process {

    // Capture exit codes from upstream processes when piping
    shell = ['/bin/bash', '-euo', 'pipefail']

    // extract from https://github.com/nf-core/sarek/blob/6aeac929c924ba382baa42a0fe969b4e0e753ca9/conf/base.config
    cpus   = { 1    * task.attempt }
    memory = { 6.GB * task.attempt }
    time   = { 4.h  * task.attempt }

    // memory errors which should be retried. otherwise error out
    errorStrategy = { task.exitStatus in ((130..145) + 104) ? 'retry' : 'finish' }
    maxRetries    = 1
    maxErrors     = '-1'

    // Process-specific resource requirements
    // See https://www.nextflow.io/docs/latest/config.html#config-process-selectors
    withLabel:error_ignore {
        errorStrategy = 'ignore'
    }
    withLabel:error_retry {
        errorStrategy = 'retry'
        maxRetries    = 2
    }
    withLabel:process_single {
        cpus   = { 1 }
        memory = { 6.GB * task.attempt }
        time   = { 4.h  * task.attempt }
    }
    withLabel:process_low {
        cpus   = { 2     * task.attempt }
        memory = { 12.GB * task.attempt }
        time   = { 4.h   * task.attempt }
    }
    withLabel:process_medium {
        cpus   = { 6     * task.attempt }
        memory = { 36.GB * task.attempt }
        time   = { 8.h   * task.attempt }
    }
}

profiles {
  conda {
    conda.enabled = true
    timeline.enabled = true
    report.enabled = true
    trace.enabled = true
    dag.enabled = true
  }
  test {
    timeline.enabled = false
    report.enabled = false
    trace.enabled = false
    dag.enabled = false
    process {
        // sets all resources to our CI limits
        withLabel:process_single {
            cpus   = { 1 }
            memory = { 1.GB }
            time   = { 1.h }
        }
        withLabel:process_low {
            cpus   = { 1 }
            memory = { 1.GB }
            time   = { 1.h }
        }
        withLabel:process_medium {
            cpus   = { 1 }
            memory = { 1.GB }
            time   = { 1.h }
        }
    }
  }
}

// Export this variable to prevent local Python libraries from conflicting with those in the container
env {
  PYTHONNOUSERSITE = 1
}

VERSION = '2.1.0'
ENSEMBL_VERSION = '110'


manifest {
  name = 'TRON-Bioinformatics/easyfuse'
  author = 'Patrick Sorn, Jonas Ibn-Salem, Christoph Holsträter, David Weber, Pablo Riesgo-Ferreiro'
  homePage = 'https://github.com/TRON-Bioinformatics/easyfuse'
  description = 'EasyFuse workflow'
  mainScript = 'main.nf'
<<<<<<< HEAD
  nextflowVersion = '24.10.1'
=======
  defaultBranch = 'main'
  nextflowVersion = '>=20.10, <=23.10'
>>>>>>> 10a3b33c
  version = VERSION
  doi = 'https://doi.org/10.1038/s41587-022-01247-9'
}


params.help = false
params.input_files = false
params.output = false

params.reference = false
params.fasta = "${params.reference}/Homo_sapiens.GRCh38.dna.primary_assembly.fa"
params.star_index = "${params.reference}/star_index/"
params.starfusion_index = "${params.reference}/starfusion_index/"
params.fusioncatcher_index = "${params.reference}/fusioncatcher_index/"
params.gtf = "${params.reference}/Homo_sapiens.GRCh38.${ENSEMBL_VERSION}.gtf"
params.annotation_db = "${params.reference}/Homo_sapiens.GRCh38.${ENSEMBL_VERSION}.gff3.db"
params.reference_tsl = "${params.reference}/Homo_sapiens.GRCh38.${ENSEMBL_VERSION}.gtf.tsl"
params.model_pred = "${baseDir}/data/model/Fusion_modeling_FFPE_train_v37.random_forest.model_full_data.EF_full.rds"
params.model_threshold = 0.5


params.help_message = """
EasyFuse workflow v${VERSION}

Usage:
    nextflow run tron-bioinformatics/easyfuse -profile conda --input_files input_files --reference reference_lib --output output_folder

Input:
    * input_files: the path to a tab-separated values file containing in each row the sample name, FASTQ 1 and FASTQ 2 files.
      The input file does not have header!
      Example input file:
      name1	fastq1	fastq2
      name2	fastq1	fastq2
    
    * reference: path to the reference index bundle
    
    * output: path to an output folder
    """<|MERGE_RESOLUTION|>--- conflicted
+++ resolved
@@ -88,12 +88,8 @@
   homePage = 'https://github.com/TRON-Bioinformatics/easyfuse'
   description = 'EasyFuse workflow'
   mainScript = 'main.nf'
-<<<<<<< HEAD
-  nextflowVersion = '24.10.1'
-=======
   defaultBranch = 'main'
-  nextflowVersion = '>=20.10, <=23.10'
->>>>>>> 10a3b33c
+  nextflowVersion = '>=20.10, <=24.10.1'
   version = VERSION
   doi = 'https://doi.org/10.1038/s41587-022-01247-9'
 }
