#!/usr/bin/env python

"""
Combining of all relevant infos into a final table
Calculations of additional metrics
Filtering of the final data table

@author: BNT (URLA)
@version: 20190118
"""

from __future__ import print_function, division
import argparse
import os
import sys
import pandas as pd
import misc.queue as Queueing

# pylint: disable=line-too-long
#         yes they are partially, but I do not consider this to be relevant here
class DataJoining(object):
    """Select alignments belonging to putative fusions from an s/bam file"""
    def __init__(self, input_dir, id1, id2, output, overwrite):
        """Parameter initialization"""
        self.input_dir = input_dir
        self.id1 = id1
        self.id2 = id2
        self.output = output
        self.overwrite = overwrite
        pd.options.mode.chained_assignment = None
        self.input_read_count = 0
        self.easyfuse_path = os.path.dirname(os.path.realpath(__file__))

    def append_tool_cnts_to_context_file(self, context_data, detected_fusions, fusion_tool_list):
        """Add data to context seq table"""
        # Init new columns
        for tool in fusion_tool_list:
            context_data["{}_detected".format(tool.lower())] = 0
            context_data["{}_junc".format(tool.lower())] = 0
            context_data["{}_span".format(tool.lower())] = 0
        context_data["tool_count"] = 0
        context_data["tool_frac"] = 0.0

        # iterate over context seq data
        for i in context_data.index:
            # get tool prediction for each FGID
            tmp_slice = detected_fusions.loc[detected_fusions["FGID"] == context_data["FGID"][i]]
            # check for each tool, whether a prediction was made by it and update the respective columns
            for tool in fusion_tool_list:
                # pre-set values to 0 or NA indicating no prediction with this tool
                # line wise initialization shouldn't be required as it was initialized with this values in the beginning
                for j in tmp_slice.index:
                    if tool == tmp_slice.loc[j, "Tool"]:
                        context_data.loc[i, "{}_detected".format(tool.lower())] = 1
                        context_data.loc[i, "{}_junc".format(tool.lower())] = self.normalize_counts_cpm(tmp_slice.loc[j, "Junction_Reads"])
                        context_data.loc[i, "{}_span".format(tool.lower())] = self.normalize_counts_cpm(tmp_slice.loc[j, "Spanning_Reads"])
                        context_data.loc[i, "tool_count"] += 1
            context_data.loc[i, "tool_frac"] = float(context_data.loc[i, "tool_count"]) / float(len(fusion_tool_list))
        return context_data

    def normalize_counts_cpm(self, count):
        """Returns the CPM of a read count based on the number of original input reads"""
        if self.input_read_count == 0:
            return count
        return count / self.input_read_count * 1000000

    def create_joined_table(self, sample_id, fusion_tools):
        """Join the three data tables context_seq, detected_fusions and requantification"""
        # define path' to the context seq, detected fusion and re-quantification files
        context_seq_file = os.path.join(self.input_dir, "Sample_{}".format(sample_id), "fetchdata", "fd_1_tool", "fetched_contextseqs", "Context_Seqs.csv")
        detect_fusion_file = os.path.join(self.input_dir, "Sample_{}".format(sample_id), "fetchdata", "fd_1_tool", "fetched_fusions", "Detected_Fusions.csv")
        requant_fltr_file = os.path.join(self.input_dir, "Sample_{}".format(sample_id), "fetchdata", "fd_1_tool", "classification", "classification_fltr.tdt")
        requant_org_file = os.path.join(self.input_dir, "Sample_{}".format(sample_id), "fetchdata", "fd_1_tool", "classification", "classification_org.tdt")
        requant_cnt_fltr_file = os.path.join(self.input_dir, "Sample_{}".format(sample_id), "fetchdata", "fd_1_tool", "classification", "classification_fltr.tdt.counts")
        requant_cnt_org_file = os.path.join(self.input_dir, "Sample_{}".format(sample_id), "fetchdata", "fd_1_tool", "classification", "classification_org.tdt.counts")

        print("Loading data for sample {} into memory...".format(sample_id))
        if self.check_files(context_seq_file, False):
            context_data = pd.read_csv(context_seq_file, sep=";")
        # append key for later join with requant data
        context_data["ftid_plus"] = context_data["FTID"] + "_" +  context_data["context_sequence_id"]
        redundant_header = list(context_data)

        print("Appending normalized fusion counts from {} to the data table.".format(fusion_tools))
        # read the original input read count and append CPM values from individual fusion prediction tools to context data
        with open(os.path.join(os.path.dirname(requant_fltr_file), "Star_org_input_reads.txt"), "r") as rfile:
            self.input_read_count = int(rfile.next())
        if self.check_files(detect_fusion_file, False):
            detect_data = pd.read_csv(detect_fusion_file, sep=";")
        context_data = self.append_tool_cnts_to_context_file(context_data, detect_data, fusion_tools)

        print("Appending (normalized) requantification counts from filtered and original mapping to the data table.")
        # perform subsequent joins on ftid_plus
        context_data.set_index("ftid_plus", inplace=True)
        # read and append requantification data (cpm) to context data
        if self.check_files(requant_fltr_file, False):
            requant_fltr_data = pd.read_csv(requant_fltr_file, sep=";")
        context_data = context_data.join(requant_fltr_data.set_index("ftid_plus"), how="left")
        if self.check_files(requant_org_file, False):
            requant_org_data = pd.read_csv(requant_org_file, sep=";")
        context_data = context_data.join(requant_org_data.set_index("ftid_plus"), lsuffix="_fltr", rsuffix="_org", how="left")
        # read and append requantification data (count) to context data
        if self.check_files(requant_cnt_fltr_file, False):
            requant_cnt_fltr_data = pd.read_csv(requant_cnt_fltr_file, sep=";")
        context_data = context_data.join(requant_cnt_fltr_data.set_index("ftid_plus"), how="left")
        if self.check_files(requant_cnt_org_file, False):
            requant_cnt_org_data = pd.read_csv(requant_cnt_org_file, sep=";")
        context_data = context_data.join(requant_cnt_org_data.set_index("ftid_plus"), lsuffix="_cnt_fltr", rsuffix="_cnt_org", how="left")

        return context_data.fillna(0), redundant_header


    def run(self, config, icam_run, model_predictions):
        """run the data concatenation"""
        fusion_tools = config.get("general", "fusiontools").split(",")
        # urla - note: with icam_run set to True, two results from technical replicates are expected as input
        print("Looking for required files...")
        # check whether output already exists
        cols_to_aggregate_on = ["FGID", "context_sequence_id", "FTID"]
        
        # in comparison to the previous implementation, pre-existing results will always be overwritten as it turned out that the
        # previous implementation is to error prone...
        joined_table_1, header_list_1 = self.create_joined_table(self.id1, fusion_tools)
        joined_table_1b = joined_table_1.groupby(by=cols_to_aggregate_on, sort=False, as_index=False)
        joined_table_1b.agg(self.custom_data_aggregation).to_csv("{}_fusRank_1.csv".format(self.output), sep=";", index=False)
        if icam_run:
            joined_table_2, _ = self.create_joined_table(self.id2, fusion_tools)
            joined_table_2b = joined_table_2.groupby(by=cols_to_aggregate_on, sort=False, as_index=False)
            joined_table_2b.agg(self.custom_data_aggregation).to_csv("{}_fusRank_2.csv".format(self.output), sep=";", index=False)
            print("Merging data...")
            # drop columns from context seq in tab 2 as they are identical to the ones from tab 1
            joined_table_2c = joined_table_2.drop(header_list_1, axis=1, errors="ignore")
            # perform an inner join of the two replicate data frames
            joined_table_12 = joined_table_1.join(joined_table_2c, lsuffix="_1", rsuffix="_2", how="inner")
            joined_table_12b = joined_table_12.groupby(by=cols_to_aggregate_on, sort=False, as_index=False)
            joined_table_12b.agg(self.custom_data_aggregation).to_csv("{}_fusRank_12.csv".format(self.output), sep=";", index=False)

        for table in ["1", "2"]:
            summary_file = "{}_fusRank_{}.csv".format(self.output, table)
            if model_predictions and self.check_files(summary_file, True):
                model_path = config.get("otherFiles", "easyfuse_model")
                model_threshold = config.get("general", "model_pred_threshold")
                # append prediction scores based on pre-calculated model
                cmd_model = "{0} --fusion_summary {1} --model_file {2} --prediction_threshold {3} --output {4}".format(os.path.join(self.easyfuse_path, "R", "R_model_prediction.R"), summary_file, model_path, model_threshold, "{}.pModelPred.csv".format(summary_file[:-4]))
<<<<<<< HEAD
                Queueing.submit("", cmd_model.split(" "), "", "", "", "", "", "", "", "", "none")
        # re-read the table with prediction for filter counting
        model_table_1 = pd.read_csv("{}_fusRank_1.pModelPred.csv".format(self.output), sep=";")
=======
                Queueing.submit("", cmd_model.split(" "), "", "", "", "", "", "", "", "", "", "none")
>>>>>>> 7d1ca454

        if icam_run:
            model_table_2 = pd.read_csv("{}_fusRank_2.pModelPred.csv".format(self.output), sep=";")
            #model_table_2.drop(header_list_1, axis=1, errors="ignore", inplace=True)
            model_table_12 = model_table_1.join(model_table_2.drop(header_list_1, axis=1, errors="ignore"), lsuffix="_1", rsuffix="_2", how="inner")
            model_table_12b = model_table_12.groupby(by=cols_to_aggregate_on, sort=False, as_index=False)
            model_table_12b.agg(self.custom_data_aggregation).to_csv("{}_fusRank_12.pModelPred.csv".format(self.output), sep=";", index=False)
            model_table_12 = pd.read_csv("{}_fusRank_12.pModelPred.csv".format(self.output), sep=";")
            return (self.count_records(model_table_1, False, "F1"), self.count_records(model_table_2, False, "F2"), self.count_records(model_table_12, True, "F12"))
        return self.count_records(model_table_1, False, "F1N")

    @staticmethod
    def custom_data_aggregation(pd_series):
        """Removes duplicates from a pandas series fields and creates a joined string from the resulting list"""
        # urla - note: this is an adaptation from https://stackoverflow.com/questions/480214/how-do-you-remove-duplicates-from-a-list-whilst-preserving-order
        #              in a way that it does not return a list but a string to print from the list
        seen = set()
        seen_add = seen.add
        return ";".join(str(e) for e in [x for x in pd_series if not (x in seen or seen_add(x))])

    @staticmethod
    def check_files(file_path, dont_quit):
        """Checks whether a file or dir exists. Returns true or sys-exits with error msg"""
        if not os.path.isfile(file_path) and not os.path.isdir(file_path):
            if dont_quit:
                return False
            else:
                print("Error 99: File or directory not found or just not at the expected location. Looked at {}".format(file_path))
                sys.exit(99)
        else:
            print("Found {}".format(file_path))
        return True

    @staticmethod
    def count_records_old(pd_data_frame):
        """ the old count records method """
        #gene_blacklist = ["HLA", "IG", "RP", "LINC"]
        gene_blacklist = ["HLA", "IG"]
        counter = []
#        print("pdx: {}".format(list(pd_data_frame)))
        # how many fusion genes have been predicted
#        counter.append(len(set(pd_data_frame["Fusion_Gene"].tolist())))
        counter.append(pd_data_frame["Fusion_Gene"].nunique())
        # how many fusion genes generate NO no-frame fusion (in/out/neo frame)
#        counter.append(len(set(pd_data_frame.loc[pd_data_frame["frame"] != "no_frame"]["Fusion_Gene"].tolist())))
        counter.append(pd_data_frame[pd_data_frame["frame"] != "no_frame"]["Fusion_Gene"].nunique())
        # how many fusion genes are fused on exon boundaries (both fusion genes must be on the boundary)
        counter.append(pd_data_frame[pd_data_frame["exon_boundary"] == "both"]["Fusion_Gene"].nunique())
        # how many fusion genes have a predicted neo peptide sequence
        counter.append(pd_data_frame[(pd_data_frame["neo_peptide_sequence"].notna()) & (pd_data_frame["neo_peptide_sequence"] != "0")]["Fusion_Gene"].nunique())
        # how many fusion genes do NOT belong to either HLA/IGx/MT/Ribosomal gene families
        counter.append(pd_data_frame[~pd_data_frame["Fusion_Gene"].str.contains("|".join(gene_blacklist), na=False)]["Fusion_Gene"].nunique())
        # how many fusions got at least 1 spanning or junction read on the ft during requanification
        testdf = pd_data_frame[["Fusion_Gene", "ft_junc_cnt_org", "ft_span_cnt_org"]].groupby(by="Fusion_Gene")
        counter.append(((testdf["ft_junc_cnt_org"].max() > 0) | (testdf["ft_span_cnt_org"].max() > 0)).sum())
        # how many fusions with at least one positive transcript according to the random forrest model
        counter.append(int((pd_data_frame[["Fusion_Gene","prediction_prob"]].groupby(['Fusion_Gene']).max() >= 0.75).sum()))
        
        counter.append(pd_data_frame[~pd_data_frame["Fusion_Gene"].str.contains("|".join(gene_blacklist), na=False)]["Fusion_Gene"].nunique())
        counter.append(pd_data_frame[~pd_data_frame["Fusion_Gene"].str.contains("|".join(gene_blacklist), na=False)]["Fusion_Gene"].nunique())
        counter.append(pd_data_frame[~pd_data_frame["Fusion_Gene"].str.contains("|".join(gene_blacklist), na=False)]["Fusion_Gene"].nunique())
        # how many fusion genes have been predicted by at least 2 tools
        #counter.append(len(set(pd_data_frame.loc[pd_data_frame["ToolCount"] >= 2]["Fusion_Gene"].tolist())))
        # how many fusion genes fulfill all of the previously mentioned criteria
        hq_fus_candidates = set(pd_data_frame.loc[(pd_data_frame["frame"] != "no_frame") & (pd_data_frame["exon_boundary"] == "both") & (pd_data_frame["neo_peptide_sequence"].notna()) & (~pd_data_frame["Fusion_Gene"].str.contains("|".join(gene_blacklist), na=False))]["Fusion_Gene"].tolist())
        counter.append(len(hq_fus_candidates))
        return (counter, hq_fus_candidates)
    
    @staticmethod
    def count_records(pd_data_frame, is_merged, name):
        """ stub """
        print("Processing: {}".format(name))
        print("Header: {}".format(list(pd_data_frame)))
        gene_blacklist = ["HLA", "IG"]
        # list of sets to store (un)filtered fusion gene names
        # 0:type; 1:boundary; 2:frame; 3:pepseq; 4:counts; 5:blacklist; 6:prediction;
        # 7:exonError; 8:unfiltered; 9:allFilter; 10:allButPredFilter
        fusion_gene_set_list = []
        df_rep = pd_data_frame
        # try to correct annotation issues
        ftid_dict = {}
        for i in df_rep.index:
            ftid = df_rep.loc[i, "FTID"]
            if ftid not in ftid_dict:
                ftid_dict[ftid] = [df_rep.loc[i, "Fusion_Gene"]]
            else:
                ftid_dict[ftid].append(df_rep.loc[i, "Fusion_Gene"])
        
        for ftid in ftid_dict:
            # check if multiple fusion_gene strings are associated with the ftid
            if len(ftid_dict[ftid]) > 1:
                # check if there is one of the multiple fusion_gene records where both partners correspond to the ftid
                for fusion_gene in ftid_dict[ftid]:
                    left_fusion, right_fusion = fusion_gene.split("_")
                    if left_fusion in ftid and right_fusion in ftid:
                        ftid_dict[ftid] = fusion_gene
                        break
                # if none of the fusion_gene records fit to the ftid, take the shortest and print a warning
                if type(ftid_dict[ftid]) == list:
                    print("Warning: Unresolvable annotation bias detected between ftid \"{0}\" and fusion_gene records \"{1}\"".format(ftid, ftid_dict[ftid]))
                    ftid_dict[ftid] = min(ftid_dict[ftid], key=len)
                    print("Warning: Chosing {} as fusion_gene record which might be wrong.".format(ftid_dict[ftid]))
            else:
                ftid_dict[ftid] = ftid_dict[ftid][0]

        # create sets of fusion gene names according to different fiters
        fusion_gene_set_list.append(set([ftid_dict[x] for x in df_rep[df_rep["type"] != "cis_near"]["FTID"]])) # exclude cis near events as they are likely read through
        fusion_gene_set_list.append(set([ftid_dict[x] for x in df_rep[df_rep["exon_boundary"] == "both"]["FTID"]])) # allow only fusions where the breakpoints are on exon boundaries in BOTH fusion partners
        fusion_gene_set_list.append(set([ftid_dict[x] for x in df_rep[df_rep["frame"] != "no_frame"]["FTID"]])) # exclude no frame fusions
        fusion_gene_set_list.append(set([ftid_dict[x] for x in df_rep[df_rep["neo_peptide_sequence"].str.isalpha()]["FTID"]])) # the neo peptide sequence must be an alphabetic sequence of at least length 1
        if is_merged:
            fusion_gene_set_list.append(set([ftid_dict[x] for x in df_rep[df_rep["ft_junc_cnt_org_1"] + df_rep["ft_span_cnt_org_1"] + df_rep["ft_junc_cnt_org_2"] + df_rep["ft_span_cnt_org_2"] > 0]["FTID"]])) # at least 1 junction or spanning counts on the fusion transcript in either replicate
        else:
            fusion_gene_set_list.append(set([ftid_dict[x] for x in df_rep[df_rep["ft_junc_cnt_org"] + df_rep["ft_span_cnt_org"] > 0]["FTID"]])) # at least 1 junction or spanning counts on the fusion transcript
        fusion_gene_set_list.append(set([ftid_dict[z] for z in df_rep[[all([not y.startswith(tuple(gene_blacklist)) for y in x]) for x in df_rep["Fusion_Gene"].str.split("_")]]["FTID"]])) # both fusion partners are not allowed to start with anything mentioned in the "blacklisted" list
        if is_merged:
            fusion_gene_set_list.append(set([ftid_dict[x] for x in df_rep[(df_rep["prediction_class_1"] == "positive") | (df_rep["prediction_class_2"] == "positive")]["FTID"]])) # the random forrest model must have classified this at least once as "posititve" in either replicate
        else:
            fusion_gene_set_list.append(set([ftid_dict[x] for x in df_rep[df_rep["prediction_class"] == "positive"]["FTID"]])) # the random forrest model must have classified this at least once as "posititve"
        fusion_gene_set_list.append(set([ftid_dict[x] for x in df_rep[(df_rep["exon_starts"] != "0") & (df_rep["exon_ends"] != "0")]["FTID"]])) # tmp hack to exclude valid ftids with missing exon numbers (bug in GetFusionSequence.R?)
        
        fusion_gene_filter_all = set(ftid_dict.values())
        fusion_gene_filter_wo_pred = set(ftid_dict.values())
        for i in range(len(fusion_gene_set_list)):
            fusion_gene_filter_all = fusion_gene_filter_all.intersection(fusion_gene_set_list[i])
            if i != 6:
                fusion_gene_filter_wo_pred = fusion_gene_filter_wo_pred.intersection(fusion_gene_set_list[i])
        
        fusion_gene_set_list.append(set(ftid_dict.values()))
        fusion_gene_set_list.append(fusion_gene_filter_all)
        fusion_gene_set_list.append(fusion_gene_filter_wo_pred)

        return (map(len, fusion_gene_set_list), fusion_gene_filter_all)
        # orginal implementation of the above which is much slower, less flexible, less pandas-style and more error prone
        # kept for testing only
#        for ftid in ftid_dict:
#            record2test = df_rep[df_rep["FTID"] == ftid]
#            # check whether one of the filtering criteria applies to this ftid
#            if(
#                    any(record2test["type"] == "cis_near") or
#                    any(record2test["exon_boundary"] != "both") or
#                    any(record2test["frame"] == "no_frame") or
#                    not all(record2test["neo_peptide_sequence"].str.isalpha()) or
#                    any(record2test["ft_junc_cnt_org"] + record2test["ft_span_cnt_org"] == 0) or
#                    any([x.startswith(tuple(gene_blacklist)) for x in record2test["Fusion_Gene"].values[0].split("_")]) or
#                    any(record2test["prediction_class"] == "negative") or
#                    any(record2test["exon_starts"] == "0") or
#                    any(record2test["exon_ends"] == "0") # see before
#                    ):
#                df_rep.drop(labels=record2test.index, inplace=True)
#        unfiltered_fg = set(ftid_dict.values())
#        filtered_fg = unfiltered_fg.intersection(set(df_rep["Fusion_Gene"]))

    @staticmethod
    def mimic_icam_implementation(inputfile1, inputfile2, outputfile):
        """ This is mimicing the fusion_peptide_filter.py implementation of MALO for testing purposes only! """
        fusion_filter_dict = {}
        id_filter_list = []
        selected_cols = ["FTID", "Fusion_Gene", "Breakpoint1", "Breakpoint2", "type", "exon_starts", "exon_ends", "exon_boundary",
                         "frame", "context_sequence", "neo_peptide_sequence", "neo_peptide_sequence_bp", "ft_junc_cnt_org", "ft_span_cnt_org",
                         "wt1_junc_cnt_org", "wt1_span_cnt_org", "wt2_junc_cnt_org", "wt2_span_cnt_org", "prediction_prob", "prediction_class",
                         "n_replicates"]
        cols_dict = dict(zip(selected_cols, range(0, 21)))
        
        for inputfile in [inputfile1, inputfile2]:
            # load required data from easyfuse output into pd dataframe and append column for replicate counting
            df_rep = pd.read_csv(inputfile, sep = ";")
            df_rep = df_rep[selected_cols[:-1]]
            #df_rep[str(selected_cols[-1])] = 0
            
            # iterate over rows in the df
            for i in df_rep.index:
                ftid = df_rep.loc[i, "FTID"]
                if ftid not in fusion_filter_dict:
                    fusion_filter_dict[ftid] = df_rep.loc[i].tolist() + [1]
                    if fusion_filter_dict[ftid][cols_dict["prediction_class"]].lower() == "positive":
                        fusion_filter_dict[ftid][cols_dict["prediction_class"]] = 1
                    else:
                        fusion_filter_dict[ftid][cols_dict["prediction_class"]] = 0
                    id_filter_list.append(ftid)
                else:
                    for target_read_cnt in ["ft_junc_cnt_org", "ft_span_cnt_org", "wt1_junc_cnt_org", "wt1_span_cnt_org", "wt2_junc_cnt_org", "wt2_span_cnt_org"]:
                        fusion_filter_dict[ftid][cols_dict[target_read_cnt]] += df_rep.loc[i, target_read_cnt]
                    if df_rep.loc[i, "prediction_class"].lower() == "positive":
                        fusion_filter_dict[ftid][cols_dict["prediction_class"]] += 1
                    fusion_filter_dict[ftid][cols_dict["prediction_prob"]] = max(fusion_filter_dict[ftid][cols_dict["prediction_prob"]], df_rep.loc[i, "prediction_prob"])
                    fusion_filter_dict[ftid][cols_dict["n_replicates"]] += 1
        # filter records from the dict
        id_passing_filter_list = []
        min_replicates = 2
        blacklisted = ["HLA", "IG"]
        for ftid in id_filter_list:
            if(
                    fusion_filter_dict[ftid][cols_dict["frame"]] != "no_frame" and # exclude no frame fusions
                    fusion_filter_dict[ftid][cols_dict["exon_boundary"]] == "both" and # allow only fusions where the breakpoints are on exon boundaries in BOTH fusion partners
                    fusion_filter_dict[ftid][cols_dict["prediction_class"]] >= 1 and # the random forrest model must have classified this at least once as "posititve"
                    fusion_filter_dict[ftid][cols_dict["ft_junc_cnt_org"]] + fusion_filter_dict[ftid][cols_dict["ft_span_cnt_org"]] > 0 and # at least 1 junction or spanning counts on the fusion transcript
                    all([not x.startswith(tuple(blacklisted)) for x in fusion_filter_dict[ftid][cols_dict["Fusion_Gene"]].split("_")]) and # both fusion partners are not allowed to start with everything mentioned in the "blacklisted" list
                    fusion_filter_dict[ftid][cols_dict["n_replicates"]] >= min_replicates and # number of input samples (i.e. files) with the same ftid (urla: this is not unique and should be ftid+context_sequence_100_id!)
                    fusion_filter_dict[ftid][cols_dict["neo_peptide_sequence"]].isalpha() and # the neo peptide sequence must be an alphabetic sequence of at least length 1
                    fusion_filter_dict[ftid][cols_dict["type"]] != "cis_near" and # exclude cis near events as they are likely read through
                    fusion_filter_dict[ftid][cols_dict["exon_starts"]] != "0" and # tmp hack to exclude valid ftids with missing exon numbers (bug in GetFusionSequence.R?)
                    fusion_filter_dict[ftid][cols_dict["exon_ends"]] != "0" # see before
                    ):
                id_passing_filter_list.append(ftid)
        # write filtered records to file
        with open(outputfile, "w") as outfile:
            outfile.write("{}\n".format("\t".join(selected_cols)))
            for ftid in id_passing_filter_list:
                outfile.write("{}\n".format("\t".join([str(x) for x in fusion_filter_dict[ftid]])))

def main():
    """Parse command line arguments and start script"""
    parser = argparse.ArgumentParser(description="Generate mapping stats for fusion detection")
    parser.add_argument('-i', '--input_dir', dest='input_dir', help='Input root directory containing the sample file directories', required=True)
    parser.add_argument('--id1', dest='id1', help='Identifier of the first sample replicate', required=True)
    parser.add_argument('--id2', dest='id2', help='Identifier of the second sample replicate', required=True)
    parser.add_argument('-o', '--output_prefix', dest='output', help='Specify output file prefix', required=True)
    parser.add_argument('-c', '--config', dest='output', help='Specify output file prefix', required=True)
    parser.add_argument('-f', '--fus_tool', dest='fustool', help='List of fusion tools to consider')
    parser.add_argument('--overwrite', dest='overwrite', help=argparse.SUPPRESS, default=False, action='store_true')
    parser.add_argument('--icam_run', dest='overwrite', help=argparse.SUPPRESS, default=False, action='store_true')
    args = parser.parse_args()

    fusrank = DataJoining(args.input_dir, args.id1, args.id2, args.output, args.overwrite)
    fusrank.run(args.fustool, args.icam_run, args.model_predictions)

if __name__ == '__main__':
    main()<|MERGE_RESOLUTION|>--- conflicted
+++ resolved
@@ -142,13 +142,9 @@
                 model_threshold = config.get("general", "model_pred_threshold")
                 # append prediction scores based on pre-calculated model
                 cmd_model = "{0} --fusion_summary {1} --model_file {2} --prediction_threshold {3} --output {4}".format(os.path.join(self.easyfuse_path, "R", "R_model_prediction.R"), summary_file, model_path, model_threshold, "{}.pModelPred.csv".format(summary_file[:-4]))
-<<<<<<< HEAD
-                Queueing.submit("", cmd_model.split(" "), "", "", "", "", "", "", "", "", "none")
+                Queueing.submit("", cmd_model.split(" "), "", "", "", "", "", "", "", "", "", "none")
         # re-read the table with prediction for filter counting
         model_table_1 = pd.read_csv("{}_fusRank_1.pModelPred.csv".format(self.output), sep=";")
-=======
-                Queueing.submit("", cmd_model.split(" "), "", "", "", "", "", "", "", "", "", "none")
->>>>>>> 7d1ca454
 
         if icam_run:
             model_table_2 = pd.read_csv("{}_fusRank_2.pModelPred.csv".format(self.output), sep=";")
