--- conflicted
+++ resolved
@@ -342,13 +342,8 @@
 #                model_exe = config.get("commands", "model_cmd")
 #                model_path = config.get("otherFiles", "easyfuse_model")
                 # append prediction scores based on pre-calculated model
-<<<<<<< HEAD
-                cmd_model = "{0} --fusion_summary {1} --model_file {2} --output {3}".format(model_exe, summary_file, model_path, "{}.pModelPred.csv".format(summary_file[:-4]))
-                Queueing.submit("", cmd_model.split(" "), "", "", "", "", "", "", "", sched="none")
-=======
 #                cmd_model = "{0} --fusion_summary {1} --model_file {2} --output {3}".format(model_exe, summary_file, model_path, "{}.pModelPred.csv".format(summary_file[:-4]))
 #                Queueing.submit("", cmd_model.split(" "), "", "", "", "", "", "", sched="none")
->>>>>>> 41309c71
         
 #        print(joined_table_1)
 #        print(joined_table_2)
